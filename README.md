--- conflicted
+++ resolved
@@ -107,16 +107,10 @@
  - `--cluster {custom, similarity}` (default: `None`): How to define clusters if desired. If `custom`, they must be defined in the `target-csv` file. If `similarity`, they are automatically defined using Tanimoto similarity-based clusters with a maximum cutoff of `--cluster-cutoff` (default: `0.7`).
  - `--N-per-cluster`: Constrains that all clusters are represented by at least `N` compounds 
  - `--diversity-weight` (default: `0`) <sup>L</sup>: A weighting factor that encourages selection of many similarity-based clusters. 
-<<<<<<< HEAD
- - `--rxn-classifier-path`: Path to the reaction class classifier directory (to HazELNut if using NameRxn or to a directory containing Lookup csv for custom reaction class mapping).
- - `--max-rxn-classes`: Constrains the number of reaction classes that the optimizer can select.
- - `--rxn-class-weight` (default: `0`) <sup>L</sup>: A weighting factor that encourages the selection of as few as possible reaction classes. 
- - `--bayes-iters`: Setting the number of iterations will run Bayesian optimization on the weighting factors to maximize expected reward.
-=======
  - `--rxn-classifier-path`: Path to a csv file that maps reaction smiles to classes or a HazELNut directory to use NameRxn for reaction classification
  - `--max-rxn-classes`: Constrains the number of distinct reaction classes present in SPARROW's selected synthetic routes
  - `--rxn-class-weight` (default: `0`) <sup>L</sup>: A weighting factor that encourages the selection of few distinct reaction classes
->>>>>>> bce7aa9e
+ - `--bayes-iters`<sup>L</sup>: Performs linear optimization for specified number of iterations to identify reward and reaction weighting factors that maximize expected reward. 
  - `--path-finder {lookup,api}`: type of tree builder to use
  - `--tree-lookup-dir`: path of lookup json file with combined retrosynthesis tree
  - `--time-per-target`: expansion time in seconds for each target
