--- conflicted
+++ resolved
@@ -5,16 +5,10 @@
 
 from sparrow.path_finder import AskcosAPIPlanner, LookupPlanner
 from sparrow.route_graph import RouteGraph
-<<<<<<< HEAD
 from sparrow.selector.linear import LinearSelector
 from sparrow.selector.nonlinear import ExpectedRewardSelector
 from sparrow.condition_recommender import AskcosRecommender, AskcosAPIRecommender
 from sparrow.scorer import AskcosScorer, AskcosAPIScorer
-=======
-from sparrow.route_selector import RouteSelector
-from sparrow.condition_recommender import AskcosAPIRecommender
-from sparrow.scorer import AskcosAPIScorer
->>>>>>> 773c5d0f
 from sparrow.coster import ChemSpaceCoster, NaiveCoster, LookupCoster
 from sparrow.cli.args import get_args
 
@@ -116,7 +110,6 @@
     else: 
         graph = RouteGraph(node_filename=storage_path)
 
-<<<<<<< HEAD
     # weights = [params['reward_weight'], params['start_cost_weight'], params['reaction_weight'], params['diversity_weight']]
     if params['formulation'] == 'expected_reward':
         selector = ExpectedRewardSelector(
@@ -153,22 +146,6 @@
             custom_clusters=clusters,
             dont_buy_targets=params['dont_buy_targets']
         )
-=======
-    weights = [params['reward_weight'], params['start_cost_weight'], params['reaction_weight'], params['diversity_weight']]
-
-    selector = RouteSelector(
-        target_dict=target_dict,
-        route_graph=graph, 
-        condition_recommender=build_recommender(params), 
-        output_dir=Path(params['output_dir']),
-        rxn_scorer=build_scorer(params),
-        coster=build_coster(params),
-        weights=weights,
-        constrain_all_targets=params['constrain_all'],
-        max_targets=params['max_targets'],
-        dont_buy_targets=params['dont_buy_targets'],
-    )
->>>>>>> 773c5d0f
 
     if storage_path is not None: 
         filepath = Path(params['output_dir'])/'trees_w_info.json'
