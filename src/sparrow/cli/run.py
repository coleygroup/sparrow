from pathlib import Path
import pandas as pd 
import sys 
import numpy as np 
import json 
from tqdm import tqdm

from sparrow.path_finder import AskcosAPIPlanner, LookupPlanner
from sparrow.route_graph import RouteGraph
from sparrow.selector.linear import LinearSelector
from sparrow.selector.bayesian import BOLinearSelector
from sparrow.selector.nonlinear import ExpectedRewardSelector, PrunedERSelector
from sparrow.condition_recommender import AskcosAPIRecommender
from sparrow.scorer import AskcosAPIScorer
from sparrow.coster import ChemSpaceCoster, NaiveCoster, LookupCoster
from sparrow.rxn_classifier import NameRxnClass, LookupClass
from sparrow.cli.args import get_args
from sparrow.utils import cluster_utils

def get_target_dict(filepath: Path): 
    df = pd.read_csv(filepath)
    target_dict = {
        smiles: reward
        for smiles, reward in zip(df['SMILES'], df['Reward'])
    }
    return target_dict, list(df['SMILES'])

def get_clusters(cluster_type, filepath, cutoff, outdir=None): 
    if cluster_type is None: 
        return None 
    elif cluster_type == 'custom':
        df = pd.read_csv(filepath)
        if 'Cluster' not in df: 
            print(f'No "Cluster" column in {filepath}, treating each additional column as a cluster group')
            c_names = set(df.columns)
            c_names.remove('SMILES')
            c_names.remove('Reward')
            cluster_smis = {
                c_name: list(df.loc[df[c_name]==True]['SMILES'])
                for c_name in c_names
            }
            return cluster_smis

        c_names = set([c for c in df['Cluster'] if not pd.isnull(c)])
        cluster_smis = {
            c: list(df.loc[df.Cluster==c]['SMILES'])
            for c in c_names
        }
        return cluster_smis
    elif cluster_type == 'similarity': 
        df = pd.read_csv(filepath)
        smis = list(df['SMILES'])
        clusters = cluster_utils.cluster_smiles(smis, cutoff=cutoff)
        cluster_smis = {
            f'SimCluster_{i}': [smis[j] for j in clusters[i]]
            for i in range(len(clusters))
        }
        
        cs_file = Path(outdir) / 'clusters.json'
        print(f'Saving list of {len(cluster_smis)} clusters to {cs_file}')
        
        with open(cs_file,'w') as f: 
            json.dump(cluster_smis, f, indent='\t')

        return cluster_smis

def get_path_storage(params, targets): 
    if params['graph'] is not None: 
        return None 
    
    if params['path_finder'] == 'lookup': 
        planner = LookupPlanner(
            json_dir=Path(params['tree_lookup_dir']),
            output_dir=Path(params['output_dir']),
        )
    elif params['path_finder'] == 'api': 
        planner = AskcosAPIPlanner( 
            host=params['tree_host'],
            output_dir=Path(params['output_dir']),
            time_per_target=params['time_per_target'], 
            max_ppg=params['max_ppg'],
            max_branching=params['max_branching'],
        )

    return planner.get_save_trees(targets)

def build_recommender(params): 
    rec = params['recommender']
    if rec == 'api': 
        return AskcosAPIRecommender(host=params['context_host'])
    elif rec is None: 
        return None    
    elif rec == 'lookup': 
        raise NotImplementedError
    else:
        raise NotImplementedError(f'Context recommender {rec} not implemented')

def build_scorer(params): 
    rec = params['scorer']
    if rec == 'api': 
        return AskcosAPIScorer(host=params['scorer_host'])
    elif rec is None: 
        return None  
    elif rec == 'lookup': 
        raise NotImplementedError
    else:
        raise NotImplementedError(f'Scorer {rec} not implemented')
    
def build_coster(params): 
    rec = params['coster']
    if rec == 'chemspace': 
        sys.path.append(str(Path(params['key_path']).parent))
        from keys import chemspace_api_key
        return ChemSpaceCoster(api_key=chemspace_api_key)
    elif rec == 'naive': 
        return NaiveCoster()
    elif rec == 'lookup': 
        return LookupCoster(lookup_file=params['inventory'], canonicalize= not params['skip_canon'])
    elif rec is None: 
        return None  
    else:
        raise NotImplementedError(f'Scorer {rec} not implemented')
    
def build_rxn_classes(params, graph: RouteGraph):
    cls_path = params['rxn_classifier_path']
    if cls_path == None:
        return None
    elif not Path(cls_path).is_dir(): 
        classifier = LookupClass(cls_path)
    else:
        classifier = NameRxnClass(cls_path)

    rxn_smis = [r.smiles for r in graph.non_dummy_nodes()]
    size = np.ceil(len(rxn_smis) / 5).astype(int) # currently splits into 5 batches (hard-coded)
    batch_rxns = list(
        map(lambda x: rxn_smis[x * size:x * size + size],
        list(range(5)))
    )
    batch_classes = [
        classifier.get_rxn_classes(batch) 
        for batch in tqdm(batch_rxns, desc='Classifying reactions')
    ]

    class_nums = [c for batch in batch_classes for c in batch]

    rxn_classes = {}
    for c, rxn in zip(class_nums, rxn_smis): 
        if c in rxn_classes.keys():
            rxn_classes[c].append(rxn)
        else:
            rxn_classes[c] = [rxn]

    if isinstance(classifier, NameRxnClass):
        rxn_df = pd.DataFrame({'SMILES': rxn_smis, 'Class': class_nums})
        rxn_df.to_csv(Path(params['output_dir'])/'reaction_classes.csv', index=False)
        
    return rxn_classes
     
def build_selector(params, target_dict, storage_path, clusters):
    # storage_path is a dict of SMILES to reward
    if storage_path is None: 
        graph = RouteGraph(node_filename=params['graph'])
    else: 
        graph = RouteGraph(node_filename=storage_path)

    extract_routes = True
    post_opt_class_score = None
    bayes_iters = None
    if 'extract_routes' in params and params['extract_routes'].lower() == 'false':
        extract_routes = False
    if 'rxn_classifier_path' in params and params['rxn_classifier_path'] != '' and params['rxn_classifier_path'] != None:
        post_opt_class_score = params['rxn_classifier_path']
    if 'bayes_iters' in params:
        bayes_iters = params['bayes_iters']

    weights = [params['reward_weight'], params['start_cost_weight'], params['reaction_weight'], params['diversity_weight'], params['rxn_class_weight']]
    args = {
        'route_graph': graph,
        'target_dict': target_dict,
        'rxn_scorer': build_scorer(params),
        'condition_recommender': build_recommender(params),
        'constrain_all_targets': params['constrain_all'],
        'max_targets': params['max_targets'],
        'coster': build_coster(params),
        'output_dir': Path(params['output_dir']),
        'clusters': clusters,
        'max_rxns': params['max_rxns'],
        'sm_budget': params['starting_material_budget'], 
        'dont_buy_targets': params['dont_buy_targets'],
        'N_per_cluster': params['N_per_cluster'],
    }
    
    if params['formulation'] == 'expected_reward' and params['prune_distance'] is None:
        selector = ExpectedRewardSelector(
            cost_per_rxn=params['cost_of_rxn_weight'],
<<<<<<< HEAD
            output_dir=Path(params['output_dir']),
            clusters=clusters,
            # rxn_classes=build_classes(params, graph),
            # rxn_classifier_dir = params['rxn_classifier_path'],
            # max_rxn_classes=params['max_rxn_classes'],
            max_rxns=params['max_rxns'],
            sm_budget=params['starting_material_budget'],
            dont_buy_targets=params['dont_buy_targets'],
            N_per_cluster=params['N_per_cluster'],
            set_cycle_constraints=not params['acyclic'],
            max_seconds=params['time_limit']*3600
=======
            **args
>>>>>>> bce7aa9e
        )
    elif params['formulation'] == 'expected_reward': 
        selector = PrunedERSelector(
            cost_per_rxn=params['cost_of_rxn_weight'],
            prune_distance=params['prune_distance'],
<<<<<<< HEAD
            set_cycle_constraints=not params['acyclic'],
            max_seconds=params['time_limit']*3600
        )
    elif bayes_iters != None:
        selector = BOLinearSelector(
            route_graph=graph,
            target_dict=target_dict,
            rxn_scorer=build_scorer(params),
            condition_recommender=build_recommender(params),
            constrain_all_targets=params['constrain_all'],
            max_targets=params['max_targets'],
            coster=build_coster(params),
            weights=weights,
            output_dir=Path(params['output_dir']),
            clusters=clusters,
            rxn_classes=build_classes(params, graph) if 'rxn_classifier_path' in params else None,
            rxn_classifier_dir = params['rxn_classifier_path'] if 'rxn_classifier_path' in params else None,
            max_rxn_classes=params['max_rxn_classes'] if 'max_rxn_classes' in params else None,
            dont_buy_targets=params['dont_buy_targets'],
            solver=params['solver'],
            max_rxns=params['max_rxns'],
            sm_budget=params['starting_material_budget'],    
            cycle_constraints=not params['acyclic'],
            max_seconds=params['time_limit']*3600,
            extract_routes=extract_routes, 
            post_opt_class_score=post_opt_class_score,
            bayes_iters=bayes_iters
        )  
=======
            **args
        )      
>>>>>>> bce7aa9e
    else: 
        selector = LinearSelector(
            weights=weights,
            rxn_classes=build_rxn_classes(params, graph) if 'rxn_classifier_path' in params else None,
            rxn_classifier_dir = params['rxn_classifier_path'] if 'rxn_classifier_path' in params else None,
            max_rxn_classes=params['max_rxn_classes'] if 'max_rxn_classes' in params else None,
            solver=params['solver'],
<<<<<<< HEAD
            max_rxns=params['max_rxns'],
            sm_budget=params['starting_material_budget'],
            cycle_constraints=not params['acyclic'],
            max_seconds=params['time_limit']*3600,
            extract_routes=extract_routes, 
            post_opt_class_score=post_opt_class_score
=======
            **args
>>>>>>> bce7aa9e
        )

    # if no graph is given, creates graph from the info file path
    if storage_path is not None: 
        filepath = Path(params['output_dir'])/'trees_w_info.json'
        print(f'Saving route graph with contexts, reaction scores, and costs to {filepath}')
        selector.graph.to_json(filepath)
    
    return selector

def save_args(params): 
    filename = Path(params['output_dir'])/'params.ini'
    with open(filename, 'w') as f:  
        for k, v in sorted(params.items()):
            f.write(f'{k}: {v}\n')

    return 

def run():
    args = get_args()
    params = vars(args)

    print('SPARROW will be run with the following parameters:')    
    for k, v in sorted(params.items()):
        if v is not None: 
            print(f"  {k}: {v}")
    print(flush=True)
    output_dir = Path(params['output_dir'])
    output_dir.mkdir(exist_ok=True, parents=True)
    
    save_args(params)

    target_dict, targets = get_target_dict(params['target_csv']) 
    if params['diversity_weight'] > 0 and params['cluster'] is None: 
        print(f'Overwriting parameter "--cluster" to be similarity for diversity objective')
        params['cluster'] = 'similarity'
    clusters = get_clusters(
        cluster_type=params['cluster'], 
        filepath=params['target_csv'], 
        cutoff=params['cluster_cutoff'], 
        outdir=params['output_dir']
    )
    storage_path = get_path_storage(params, targets)
    selector = build_selector(params, target_dict, storage_path, clusters)
    selector = selector.optimize()

if __name__ == '__main__':
    run()<|MERGE_RESOLUTION|>--- conflicted
+++ resolved
@@ -193,59 +193,28 @@
     if params['formulation'] == 'expected_reward' and params['prune_distance'] is None:
         selector = ExpectedRewardSelector(
             cost_per_rxn=params['cost_of_rxn_weight'],
-<<<<<<< HEAD
-            output_dir=Path(params['output_dir']),
-            clusters=clusters,
-            # rxn_classes=build_classes(params, graph),
-            # rxn_classifier_dir = params['rxn_classifier_path'],
-            # max_rxn_classes=params['max_rxn_classes'],
-            max_rxns=params['max_rxns'],
-            sm_budget=params['starting_material_budget'],
-            dont_buy_targets=params['dont_buy_targets'],
-            N_per_cluster=params['N_per_cluster'],
             set_cycle_constraints=not params['acyclic'],
             max_seconds=params['time_limit']*3600
-=======
             **args
->>>>>>> bce7aa9e
         )
     elif params['formulation'] == 'expected_reward': 
         selector = PrunedERSelector(
             cost_per_rxn=params['cost_of_rxn_weight'],
             prune_distance=params['prune_distance'],
-<<<<<<< HEAD
             set_cycle_constraints=not params['acyclic'],
             max_seconds=params['time_limit']*3600
-        )
+        )      
     elif bayes_iters != None:
         selector = BOLinearSelector(
-            route_graph=graph,
-            target_dict=target_dict,
-            rxn_scorer=build_scorer(params),
-            condition_recommender=build_recommender(params),
-            constrain_all_targets=params['constrain_all'],
-            max_targets=params['max_targets'],
-            coster=build_coster(params),
             weights=weights,
-            output_dir=Path(params['output_dir']),
-            clusters=clusters,
-            rxn_classes=build_classes(params, graph) if 'rxn_classifier_path' in params else None,
+            rxn_classes=build_rxn_classes(params, graph) if 'rxn_classifier_path' in params else None,
             rxn_classifier_dir = params['rxn_classifier_path'] if 'rxn_classifier_path' in params else None,
             max_rxn_classes=params['max_rxn_classes'] if 'max_rxn_classes' in params else None,
-            dont_buy_targets=params['dont_buy_targets'],
             solver=params['solver'],
-            max_rxns=params['max_rxns'],
-            sm_budget=params['starting_material_budget'],    
-            cycle_constraints=not params['acyclic'],
-            max_seconds=params['time_limit']*3600,
-            extract_routes=extract_routes, 
             post_opt_class_score=post_opt_class_score,
-            bayes_iters=bayes_iters
-        )  
-=======
+            bayes_iters=bayes_iters,
             **args
-        )      
->>>>>>> bce7aa9e
+        ) 
     else: 
         selector = LinearSelector(
             weights=weights,
@@ -253,16 +222,7 @@
             rxn_classifier_dir = params['rxn_classifier_path'] if 'rxn_classifier_path' in params else None,
             max_rxn_classes=params['max_rxn_classes'] if 'max_rxn_classes' in params else None,
             solver=params['solver'],
-<<<<<<< HEAD
-            max_rxns=params['max_rxns'],
-            sm_budget=params['starting_material_budget'],
-            cycle_constraints=not params['acyclic'],
-            max_seconds=params['time_limit']*3600,
-            extract_routes=extract_routes, 
-            post_opt_class_score=post_opt_class_score
-=======
             **args
->>>>>>> bce7aa9e
         )
 
     # if no graph is given, creates graph from the info file path
