from pathlib import Path
import pandas as pd 
import sys 
import numpy as np 
import json 

from sparrow.path_finder import AskcosAPIPlanner, LookupPlanner
from sparrow.route_graph import RouteGraph
from sparrow.selector.linear import LinearSelector
from sparrow.selector.nonlinear import ExpectedRewardSelector, PrunedERSelector
from sparrow.condition_recommender import AskcosAPIRecommender
from sparrow.scorer import AskcosAPIScorer
from sparrow.coster import ChemSpaceCoster, NaiveCoster, LookupCoster
from sparrow.rxn_coster import NameRxnClass, LookupClass
from sparrow.cli.args import get_args
from sparrow.utils import cluster_utils

def get_target_dict(filepath: Path): 
    df = pd.read_csv(filepath)
    target_dict = {
        smiles: reward
        for smiles, reward in zip(df['SMILES'], df['Reward'])
    }
    return target_dict, list(df['SMILES'])

def get_clusters(cluster_type, filepath, cutoff, outdir=None): 
    if cluster_type is None: 
        return None 
    elif cluster_type == 'custom':
        df = pd.read_csv(filepath)
        if 'Cluster' not in df: 
            print(f'No "Cluster" column in {filepath}, treating each additional column as a cluster group')
            c_names = set(df.columns)
            c_names.remove('SMILES')
            c_names.remove('Reward')
            cluster_smis = {
                c_name: list(df.loc[df[c_name]==True]['SMILES'])
                for c_name in c_names
            }
            return cluster_smis

        c_names = set([c for c in df['Cluster'] if not pd.isnull(c)])
        cluster_smis = {
            c: list(df.loc[df.Cluster==c]['SMILES'])
            for c in c_names
        }
        return cluster_smis
    elif cluster_type == 'similarity': 
        df = pd.read_csv(filepath)
        smis = list(df['SMILES'])
        clusters = cluster_utils.cluster_smiles(smis, cutoff=cutoff)
        cluster_smis = {
            f'SimCluster_{i}': [smis[j] for j in clusters[i]]
            for i in range(len(clusters))
        }
        
        cs_file = Path(outdir) / 'clusters.json'
        print(f'Saving list of {len(cluster_smis)} clusters to {cs_file}')
        
        with open(cs_file,'w') as f: 
            json.dump(cluster_smis, f, indent='\t')

        return cluster_smis

def optimize(selector, params):
    selector.define_variables()
    selector.set_objective()
    selector.set_constraints(set_cycle_constraints=not params['acyclic'])
<<<<<<< HEAD
    selector.optimize() 
=======
    selector.optimize(max_seconds=params['time_limit']*3600) 
    selector.extract_vars()
>>>>>>> 35d9f672
    
    output_dir = None
    extract_routes = True
    post_opt_class_score = None
    if params['output_dir'] != None and params['output_dir'] != '':
        output_dir = params['output_dir']
    if 'extract_routes' in params and params['extract_routes'].lower() == 'false':
        extract_routes = False
    if 'rxn_classifier_path' in params and params['rxn_classifier_path'] != '' and params['rxn_classifier_path'] != None:
        post_opt_class_score = params['rxn_classifier_path']

    selector.post_processing(output_dir=output_dir, extract_routes=extract_routes, post_opt_class_score=post_opt_class_score) 

    return selector 

def get_path_storage(params, targets): 
    if params['graph'] is not None: 
        return None 
    
    if params['path_finder'] == 'lookup': 
        planner = LookupPlanner(
            json_dir=Path(params['tree_lookup_dir']),
            output_dir=Path(params['output_dir']),
        )
    elif params['path_finder'] == 'api': 
        planner = AskcosAPIPlanner( 
            host=params['tree_host'],
            output_dir=Path(params['output_dir']),
            time_per_target=params['time_per_target'], 
            max_ppg=params['max_ppg'],
            max_branching=params['max_branching'],
        )

    return planner.get_save_trees(targets)

def build_recommender(params): 
    rec = params['recommender']
    if rec == 'api': 
        return AskcosAPIRecommender(host=params['context_host'])
    elif rec is None: 
        return None    
    elif rec == 'lookup': 
        raise NotImplementedError
    else:
        raise NotImplementedError(f'Context recommender {rec} not implemented')

def build_scorer(params): 
    rec = params['scorer']
    if rec == 'api': 
        return AskcosAPIScorer(host=params['scorer_host'])
    elif rec is None: 
        return None  
    elif rec == 'lookup': 
        raise NotImplementedError
    else:
        raise NotImplementedError(f'Scorer {rec} not implemented')
    
def build_coster(params): 
    rec = params['coster']
    if rec == 'chemspace': 
        sys.path.append(str(Path(params['key_path']).parent))
        from keys import chemspace_api_key
        return ChemSpaceCoster(api_key=chemspace_api_key)
    elif rec == 'naive': 
        return NaiveCoster()
    elif rec == 'lookup': 
        return LookupCoster(lookup_file=params['inventory'], canonicalize= not params['skip_canon'])
    elif rec is None: 
        return None  
    else:
        raise NotImplementedError(f'Scorer {rec} not implemented')
    
def build_classes(params, graph: RouteGraph):
    rec = params['rxn_classifier_path']
    classifier = None
    if rec != None:
        if 'HazELNut' in rec or 'namerxn' in rec:
            classifier = NameRxnClass(rec)
        elif 'csv' in rec:
            classifier = LookupClass(rec)

    # Bulk classification attempt
    # if classifier != None:
    #     rxn_class_file = Path('../sparrow/sparrow_results/chkpts') / 'rxn_class_smiles.smi'

    #     with open(rxn_class_file,'w') as f:
    #         for rxn in graph.non_dummy_nodes():
    #             if rxn.smiles[0] != '>':
    #                 f.write(rxn.smiles + "\n")
    #     f.close()

    #     rxn_classes = classifier.get_rxn_classes(rxn_class_file)
    #     return rxn_classes

    if classifier != None:
        rxn_classes = {}
        for rxn in graph.non_dummy_nodes():
            c = classifier.get_rxn_class(rxn.smiles)
            if c in rxn_classes.keys():
                rxn_classes[c].append(rxn.smiles)
            else:
                rxn_classes[c] = [rxn.smiles]

        return rxn_classes
    return None
     
def build_selector(params, target_dict, storage_path, clusters):
    # storage_path is a dict of SMILES to reward
    if storage_path is None: 
        graph = RouteGraph(node_filename=params['graph'])
    else: 
        graph = RouteGraph(node_filename=storage_path)

    weights = [params['reward_weight'], params['start_cost_weight'], params['reaction_weight'], params['diversity_weight'], params['rxn_class_weight']]
    if params['formulation'] == 'expected_reward' and params['prune_distance'] is None:
        selector = ExpectedRewardSelector(
            route_graph=graph,
            target_dict=target_dict,
            rxn_scorer=build_scorer(params),
            condition_recommender=build_recommender(params),
            constrain_all_targets=params['constrain_all'],
            max_targets=params['max_targets'],
            coster=build_coster(params),
            cost_per_rxn=params['cost_of_rxn_weight'],
            output_dir=Path(params['output_dir']),
            clusters=clusters,
            # rxn_classes=build_classes(params, graph),
            # rxn_classifier_dir = params['rxn_classifier_path'],
            # max_rxn_classes=params['max_rxn_classes'],
            max_rxns=params['max_rxns'],
            sm_budget=params['starting_material_budget'],
            dont_buy_targets=params['dont_buy_targets'],
            N_per_cluster=params['N_per_cluster']
        )
    elif params['formulation'] == 'expected_reward': 
        selector = PrunedERSelector(
            route_graph=graph,
            target_dict=target_dict,
            rxn_scorer=build_scorer(params),
            condition_recommender=build_recommender(params),
            constrain_all_targets=params['constrain_all'],
            max_targets=params['max_targets'],
            coster=build_coster(params),
            cost_per_rxn=params['cost_of_rxn_weight'],
            output_dir=Path(params['output_dir']),
            clusters=clusters,
            # rxn_classes=build_classes(params, graph),
            # rxn_classifier_dir = params['rxn_classifier_path'],
            # max_rxn_classes=params['max_rxn_classes'],
            max_rxns=params['max_rxns'],
            sm_budget=params['starting_material_budget'],
            dont_buy_targets=params['dont_buy_targets'],
            N_per_cluster=params['N_per_cluster'],
            prune_distance=params['prune_distance'],
        )      
    else: 
        selector = LinearSelector(
            route_graph=graph,
            target_dict=target_dict,
            rxn_scorer=build_scorer(params),
            condition_recommender=build_recommender(params),
            constrain_all_targets=params['constrain_all'],
            max_targets=params['max_targets'],
            coster=build_coster(params),
            weights=weights,
            output_dir=Path(params['output_dir']),
            clusters=clusters,
            rxn_classes=build_classes(params, graph) if 'rxn_classifier_path' in params else None,
            rxn_classifier_dir = params['rxn_classifier_path'] if 'rxn_classifier_path' in params else None,
            max_rxn_classes=params['max_rxn_classes'] if 'max_rxn_classes' in params else None,
            dont_buy_targets=params['dont_buy_targets'],
            solver=params['solver'],
            max_rxns=params['max_rxns'],
            sm_budget=params['starting_material_budget'],
        )

    # if no graph is given, creates graph from the info file path
    if storage_path is not None: 
        filepath = Path(params['output_dir'])/'trees_w_info.json'
        print(f'Saving route graph with contexts, reaction scores, and costs to {filepath}')
        selector.graph.to_json(filepath)
    
    return selector

def save_args(params): 
    filename = Path(params['output_dir'])/'params.ini'
    with open(filename, 'w') as f:  
        for k, v in sorted(params.items()):
            f.write(f'{k}: {v}\n')

    return 

def run():
    args = get_args()
    params = vars(args)

    print('SPARROW will be run with the following parameters:')    
    for k, v in sorted(params.items()):
        if v is not None: 
            print(f"  {k}: {v}")
    print(flush=True)
    output_dir = Path(params['output_dir'])
    output_dir.mkdir(exist_ok=True, parents=True)
    
    save_args(params)

    target_dict, targets = get_target_dict(params['target_csv']) 
    if params['diversity_weight'] > 0 and params['cluster'] is None: 
        print(f'Overwriting parameter "--cluster" to be similarity for diversity objective')
        params['cluster'] = 'similarity'
    clusters = get_clusters(
        cluster_type=params['cluster'], 
        filepath=params['target_csv'], 
        cutoff=params['cluster_cutoff'], 
        outdir=params['output_dir']
    )
    storage_path = get_path_storage(params, targets)
    selector = build_selector(params, target_dict, storage_path, clusters)
    selector = optimize(selector, params)

if __name__ == '__main__':
    run()<|MERGE_RESOLUTION|>--- conflicted
+++ resolved
@@ -66,12 +66,7 @@
     selector.define_variables()
     selector.set_objective()
     selector.set_constraints(set_cycle_constraints=not params['acyclic'])
-<<<<<<< HEAD
-    selector.optimize() 
-=======
     selector.optimize(max_seconds=params['time_limit']*3600) 
-    selector.extract_vars()
->>>>>>> 35d9f672
     
     output_dir = None
     extract_routes = True
