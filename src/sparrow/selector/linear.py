from typing import Dict, List
from pulp import LpProblem, LpMinimize, LpVariable, lpSum, GUROBI, LpStatus
from pulp.apis import PULP_CBC_CMD
from tqdm import tqdm 
import time 

from sparrow.condition_recommender import Recommender
from sparrow.coster import Coster
from sparrow.route_graph import RouteGraph
from sparrow.scorer import Scorer
from sparrow.selector.base import Selector
from sparrow.utils.cluster_utils import cluster_smiles

class LinearSelector(Selector):
    """ A route selector that uses pulp to formulate and solve the optimization for downselection """
    def __init__(self,
                 route_graph: RouteGraph, 
                 target_dict: Dict[str, float], 
                 rxn_scorer: Scorer = None, 
                 condition_recommender: Recommender = None, 
                 constrain_all_targets: bool = False, 
                 max_targets: int = None, 
                 coster: Coster = None, 
                 weights: List = [1, 1, 1, 0, 0], 
                 output_dir: str = 'debug', 
                 remove_dummy_rxns_first: bool = False, 
                 clusters: dict = None, 
                 N_per_cluster: int = 0,
                 rxn_classes: dict = None,
                 rxn_classifier_dir: str = None,
                 max_rxn_classes: int = None,
                 dont_buy_targets: bool = False,
                 solver: str = 'pulp',
                 max_rxns: int = None, 
                 sm_budget: float = None, 
                 ) -> None:
        
        super().__init__(
            route_graph=route_graph, target_dict=target_dict, 
            rxn_scorer=rxn_scorer, condition_recommender=condition_recommender, 
            constrain_all_targets=constrain_all_targets, max_targets=max_targets, 
            coster=coster, weights=weights, output_dir=output_dir, 
            remove_dummy_rxns_first=remove_dummy_rxns_first, 
<<<<<<< HEAD
            clusters=clusters, N_per_cluster=N_per_cluster, rxn_classes=rxn_classes,
            rxn_classifier_dir=rxn_classifier_dir, max_rxn_classes=max_rxn_classes, 
            dont_buy_targets=dont_buy_targets
=======
            clusters=clusters, N_per_cluster=N_per_cluster, dont_buy_targets=dont_buy_targets,
            max_rxns=max_rxns, sm_budget=sm_budget,
>>>>>>> 35d9f672
            )
        self.solver = solver 
        
    def initialize_problem(self) -> LpProblem:
        return LpProblem("Route_Selection", LpMinimize)
    
    def define_variables(self):

        rxn_ids = [node.id for node in self.graph.reaction_nodes_only()]
        self.r = LpVariable.dicts(
            "rxn", 
            indices=rxn_ids, 
            cat="Binary",
        )

        mol_ids = [node.id for node in self.graph.compound_nodes_only()]
        self.m = LpVariable.dicts(
            "mol", 
            mol_ids, 
            cat="Binary",
        )

        self.c = None
        if self.rxn_class_dict != None:
            class_ids = self.classes
            self.c = LpVariable.dicts(
                "class",
                class_ids,
                cat="Binary", # decision var for including a class
            )
        
        return 

    def set_constraints(self, set_cycle_constraints=True):

        print('Setting constraints ...')

        self.set_rxn_constraints()
        self.set_mol_constraints()

        if set_cycle_constraints: 
            self.set_cycle_constraints()
        
        if self.max_targets:
            self.set_max_target_constraint()
        
        if self.constrain_all_targets:
            self.set_constraint_all_targets()
        
        if self.N_per_cluster is not None and self.N_per_cluster > 0:
            self.set_cluster_constraints()

<<<<<<< HEAD
        if self.rxn_class_dict:
            self.set_class_constraints()

        if self.max_rxn_classes:
            self.set_max_classes_constraint()
=======
        if self.sm_budget: 
            self.set_budget_constraint()
>>>>>>> 35d9f672

        return 
    
    def set_rxn_constraints(self): 

        if self.max_rxns is not None: 
            self.problem += (
                self.max_rxns >= lpSum(self.r[rid] for rid in self.r.keys() if not self.graph.smiles_from_id(rid).startswith('>>'))
            )

        for node in tqdm(self.graph.reaction_nodes_only(), desc='Reaction constraints'): 
            if node.dummy: 
                continue 
            par_ids = [par.id for par in node.parents.values()]
            for par_id in par_ids: 
                self.problem += (
                    self.m[par_id] >= self.r[node.id]
                )
        
        return 
    
    def set_mol_constraints(self): 

        for node in tqdm(self.graph.compound_nodes_only(), 'Compound constraints'): 
            parent_ids = [par.id for par in node.parents.values()]
            self.problem += (
                self.m[node.id] <= lpSum(self.r[par_id] for par_id in parent_ids)
            )
        
        return 

    def set_cycle_constraints(self): 

        cycles = self.graph.dfs_find_cycles_nx()
        for cyc in tqdm(cycles, desc='Cycle constraints'): 
            self.problem += (
                lpSum(self.r[rid] for rid in cyc) <= (len(cyc) - 1)
            )

        return 
    
    def set_max_target_constraint(self): 
        """ Sets constraint on the maximum number of selected targets. """
        self.problem += (
            lpSum(self.m[target] for target in self.targets) <= self.max_targets
        )

    def set_max_classes_constraint(self):
        """ Sets constraint on the maximum number of rxn classes used to access selected targets. """
        self.problem += (
            lpSum(self.c) <= self.max_rxn_classes # TODO: is the summation working, look up docs
        )
    
    def set_constraint_all_targets(self): 
        """ Constrains that all targets must be synthesized """
        for target in self.targets: 
            self.problem += (
                self.m[target] == 1
            )

    def set_cluster_constraints(self): 
        # check that self.N_per_cluster >= minimum cluster size 
        min_clus_size = min([len(clus) for clus in self.clusters.values()])
        if self.N_per_cluster > min_clus_size: 
            print(f'Smallest cluster has {min_clus_size} compounds, but N_per_cluster is {self.N_per_cluster}')
            print(f'Switching N_per_cluster to {min_clus_size}')
            self.N_per_cluster = min_clus_size
        
        for cname, ids in self.clusters.items(): 
            self.problem += (
                lpSum(self.m[nid] for nid in ids) >= self.N_per_cluster
            )

<<<<<<< HEAD
    def set_class_constraints(self):
        for id in self.classes:
            rxns = self.rxn_class_dict[id]
            N = len(rxns)
        
            self.problem += (
                N * self.c[id] >= lpSum(self.r[rxn] for rxn in rxns)
            )

            self.problem += (
                self.c[id] <= lpSum(self.r[rxn] for rxn in rxns)
            )
=======
    def set_budget_constraint(self):
        dummies_in_r = [dummy.id for dummy in self.graph.dummy_nodes_only() if dummy.id in self.r]
        self.problem += (
            lpSum(self.cost_of_dummy(dummy_id=dummy)*self.r[dummy] for dummy in dummies_in_r) <= self.sm_budget
        )
>>>>>>> 35d9f672

    def set_objective(self): 
        print('Setting objective function ...')

        reward_mult = self.weights[0] # / ( len(self.target_dict)) # *max(self.target_dict.values()) )
        cost_mult = self.weights[1] # / (len(self.graph.dummy_nodes_only())) # * max([node.cost_per_g for node in self.graph.buyable_nodes()]) ) 
        pen_mult = self.weights[2] # / (len(self.graph.non_dummy_nodes())) # * max([node.penalty for node in self.graph.non_dummy_nodes()]) )

        self.problem += -1*reward_mult*lpSum([float(self.target_dict[target])*self.m[target] for target in self.targets]) \
        + cost_mult*lpSum([self.cost_of_dummy(dummy)*self.r[dummy.id] for dummy in self.graph.dummy_nodes_only()]) \
        + pen_mult*lpSum([self.r[node.id]*float(node.penalty) for node in self.graph.non_dummy_nodes()])
            # reaction penalties, implement CSR later 
        
        if self.weights[3]>0: 
            self.add_diversity_objective()

        if self.c != None and len(self.weights) > 4 and self.weights[4] > 0: 
            self.add_rxn_class_objective()

        return 

    def add_diversity_objective(self): 
        """ Adds scalarization objective to increase the number of clusters represented, requires defining new variable """

        # d_i : whether cluster i is represented by the selected set 
        self.d = LpVariable.dicts(
            "cluster", 
            indices=range(len(self.clusters)), 
            cat="Binary",
        )

        # constraint: d_i <= sum(c_j) for j in cluster i
        for i, ids_in_cluster in enumerate(self.clusters.values()): 
            self.problem += (
                self.d[i] <= lpSum(self.m[cpd_id] for cpd_id in ids_in_cluster)
            )
        
        # add objective 
        print(f'adding diversity objective with weight {self.weights[3]}')
        self.problem += self.problem.objective - self.weights[3]*lpSum(self.d)

        return 
    
<<<<<<< HEAD
    def add_rxn_class_objective(self): 
        """ Adds objective to decrease the number of reaction classes used """
        
        # add objective 
        print(f'adding reaction class objective with weight {self.weights[4]}')
        self.problem += self.problem.objective + self.weights[4]*lpSum(self.c)

        return
    
    def optimize(self):
=======
    def optimize(self, max_seconds=None):
>>>>>>> 35d9f672

        print("Solving optimization problem...")
        opt_start = time.time()
        if self.solver == 'GUROBI' or self.solver == 'gurobi': 
            self.problem.solve(GUROBI(timeLimit=max_seconds))
        else: 
            self.problem.solve(PULP_CBC_CMD(gapRel=1e-7, gapAbs=1e-9, msg=False, timeLimit=max_seconds))

        if self.problem.status == -1: 
            raise RuntimeError('Problem is infeasible. To fix, try relaxing constraints.')
        
        self.runtime = time.time()-opt_start

        print(f"Optimization problem completed. Took {self.runtime:0.2f} seconds to solve")
        
        return 
    
    def extract_selected_ids(self):
        """ Returns nonzero variables names """
        
        nonzero_vars = [
            var for var in self.problem.variables() if var.varValue > 0.01
        ]

        rxn_ids = [var.name.split('_')[1] for var in nonzero_vars if var.name.startswith('rxn')]
        mol_ids = [var.name.split('_')[1] for var in nonzero_vars if var.name.startswith('mol')]
        class_ids = [var.name.split('_')[1] for var in nonzero_vars if var.name.startswith('class')]

<<<<<<< HEAD
        return mol_ids, rxn_ids, class_ids
=======
        return mol_ids, rxn_ids
    
    def get_num_variables(self): 
        return self.problem.numVariables()
    
    def get_num_constraints(self):
        return self.problem.numConstraints()
>>>>>>> 35d9f672
         <|MERGE_RESOLUTION|>--- conflicted
+++ resolved
@@ -41,14 +41,10 @@
             constrain_all_targets=constrain_all_targets, max_targets=max_targets, 
             coster=coster, weights=weights, output_dir=output_dir, 
             remove_dummy_rxns_first=remove_dummy_rxns_first, 
-<<<<<<< HEAD
             clusters=clusters, N_per_cluster=N_per_cluster, rxn_classes=rxn_classes,
             rxn_classifier_dir=rxn_classifier_dir, max_rxn_classes=max_rxn_classes, 
-            dont_buy_targets=dont_buy_targets
-=======
-            clusters=clusters, N_per_cluster=N_per_cluster, dont_buy_targets=dont_buy_targets,
+            dont_buy_targets=dont_buy_targets,
             max_rxns=max_rxns, sm_budget=sm_budget,
->>>>>>> 35d9f672
             )
         self.solver = solver 
         
@@ -101,16 +97,14 @@
         if self.N_per_cluster is not None and self.N_per_cluster > 0:
             self.set_cluster_constraints()
 
-<<<<<<< HEAD
         if self.rxn_class_dict:
             self.set_class_constraints()
 
         if self.max_rxn_classes:
             self.set_max_classes_constraint()
-=======
+
         if self.sm_budget: 
             self.set_budget_constraint()
->>>>>>> 35d9f672
 
         return 
     
@@ -184,7 +178,12 @@
                 lpSum(self.m[nid] for nid in ids) >= self.N_per_cluster
             )
 
-<<<<<<< HEAD
+    def set_budget_constraint(self):
+        dummies_in_r = [dummy.id for dummy in self.graph.dummy_nodes_only() if dummy.id in self.r]
+        self.problem += (
+            lpSum(self.cost_of_dummy(dummy_id=dummy)*self.r[dummy] for dummy in dummies_in_r) <= self.sm_budget
+        )
+
     def set_class_constraints(self):
         for id in self.classes:
             rxns = self.rxn_class_dict[id]
@@ -197,13 +196,6 @@
             self.problem += (
                 self.c[id] <= lpSum(self.r[rxn] for rxn in rxns)
             )
-=======
-    def set_budget_constraint(self):
-        dummies_in_r = [dummy.id for dummy in self.graph.dummy_nodes_only() if dummy.id in self.r]
-        self.problem += (
-            lpSum(self.cost_of_dummy(dummy_id=dummy)*self.r[dummy] for dummy in dummies_in_r) <= self.sm_budget
-        )
->>>>>>> 35d9f672
 
     def set_objective(self): 
         print('Setting objective function ...')
@@ -247,7 +239,6 @@
 
         return 
     
-<<<<<<< HEAD
     def add_rxn_class_objective(self): 
         """ Adds objective to decrease the number of reaction classes used """
         
@@ -257,10 +248,7 @@
 
         return
     
-    def optimize(self):
-=======
     def optimize(self, max_seconds=None):
->>>>>>> 35d9f672
 
         print("Solving optimization problem...")
         opt_start = time.time()
@@ -289,15 +277,11 @@
         mol_ids = [var.name.split('_')[1] for var in nonzero_vars if var.name.startswith('mol')]
         class_ids = [var.name.split('_')[1] for var in nonzero_vars if var.name.startswith('class')]
 
-<<<<<<< HEAD
         return mol_ids, rxn_ids, class_ids
-=======
-        return mol_ids, rxn_ids
     
     def get_num_variables(self): 
         return self.problem.numVariables()
     
     def get_num_constraints(self):
         return self.problem.numConstraints()
->>>>>>> 35d9f672
          