--- conflicted
+++ resolved
@@ -220,11 +220,7 @@
         if weights[3]>0: 
             self.add_diversity_objective()
 
-<<<<<<< HEAD
         if self.c != None and len(weights) > 4 and weights[4] > 0: 
-=======
-        if self.c != None and len(self.weights) > 4 and self.weights[4] > 0:
->>>>>>> bce7aa9e
             self.add_rxn_class_objective()
 
         return 
