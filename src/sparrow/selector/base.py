--- conflicted
+++ resolved
@@ -296,13 +296,10 @@
             'Cost starting materials (some may be unused)': sum([self.cost_of_dummy(dummy_id=d_id) for d_id in dummy_ids]),
             'Number reaction steps (some may be unused)': len(non_dummy_ids),
             'Average reaction score (some may be unused)': avg_rxn_score,
-<<<<<<< HEAD
-            'Number reaction classes selected': num_rxn_classes,
-=======
             'Run time': self.runtime,
             'Number of variables': self.get_num_variables(),
             'Number of constraints': self.get_num_constraints(),
->>>>>>> 35d9f672
+            'Number reaction classes selected': num_rxn_classes,
         }
 
         if extract_routes:
@@ -463,12 +460,8 @@
                     'score': node.score,
                     'class': self.id_to_classes[par] if class_ids != [] and par in self.id_to_classes else "No rxn class"
                 })
-<<<<<<< HEAD
             store_dict = self.find_rxn_parents(store_dict, par, selected_mols, selected_rxns, class_ids)
         return store_dict
-=======
-            store_dict = self.find_rxn_parents(store_dict, par, selected_mols, selected_rxns)
-        return store_dict
 
     @abstractmethod
     def get_num_variables(self):
@@ -476,5 +469,4 @@
 
     @abstractmethod
     def get_num_constraints(self): 
-        """ Returns the number of constraints in the optimization problem """
->>>>>>> 35d9f672
+        """ Returns the number of constraints in the optimization problem """