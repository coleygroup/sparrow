--- conflicted
+++ resolved
@@ -36,10 +36,5 @@
 *.egg-info/
 *.egg
 .vscode
-<<<<<<< HEAD
-*.log
 .idea/
-=======
-.idea/
-*.log
->>>>>>> aebe3b1c
+*.log